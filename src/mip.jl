# Algorithms that share some allocation-specific infrastructure based on
# mixed-integer programming using JuMP.


# A shared context for the MIP pipeline. The JuMP variable representing the
# allocation (as an n-by-m matrix) is kept in alloc_var. The res field should be
# a named tuple of any extra data to be splatted in at the end of the result.
mutable struct MIPContext{V <: Additive, M, A, S}
    valuation::V
    alloc_var::A
    model::M
    solver::S
    alloc::Union{Allocation, Nothing}
    res::NamedTuple
end
MIPContext(v, a, m, s) = MIPContext(v, a, m, s, nothing, (;))


# Internal MIP-building functions

# The init_mip and solve_mip functions are used to set up a MIP based on a
# valuation, and then to solve the MIP and produce an Allocation. After this,
# a final stage (such as mnw_result) should be used, to wrap the allocation
# and any other result variables (such as the objective value) in a named
# tuple.
#
# The "enforce" functions add constraints to the MIP, while the "achieve"
# functions also modify the objective function. At most one "achieve" function
# should be used in a single pipeline; otherwise, the second one would
# overwrite the objective of the first one.


# Set up a MIPContext with based on a valuation. Initializes a JuMP model with
# constraints ensuring a valid allocation.
function init_mip(V::Additive, solver)

    model = Model(solver)

    N = agents(V)
    M = items(V)

    @variable(model, A[N, M], binary=true)

    for g in M
        # Each item allocated to at exactly one agent
        @constraint(model, sum(A[i, g] for i in N) == 1)
    end

    return MIPContext(V, A, model, solver)

end


# Shortcut, so you can use a matrix instead of an Additive valuation,
# including in the alloc_... functions that rely on init_mip.
init_mip(V::Matrix, solver) = init_mip(Additive(V), solver)


# Solves the MIP model and constructs the actual Allocation object in the
# MIPContext.
function solve_mip(ctx)

    optimize!(ctx.model)

    @assert termination_status(ctx.model) in conf.MIP_SUCCESS

    V = ctx.valuation
    ctx.alloc = Allocation(na(V), ni(V))

    for i in agents(V), g in items(V)
        JuMP.value(ctx.alloc_var[i, g]) ≈ 1.0 && give!(ctx.alloc, i, g)
    end

    return ctx

end


## Objective-modifying pipeline steps (achieve_...)


# Set up objective and constraints to make sure the JuMP model produces an MNW
# allocation, using a slightly adapted version of the approach of Caragiannis
# et al. (https://doi.org/10.1145/3355902).
achieve_mnw(mnw_warn) = function(ctx)

    V, A, model = ctx.valuation, ctx.alloc_var, ctx.model

    @assert isintegral(V)
    @assert isnonnegative(V)

    positive = [value(V, i, j) > 0 for i in agents(V), j in items(V)]

    matching = bipartite_matching(positive, ctx.solver)

    N = findall(vec(any(matching, dims=2)))

    M = items(V)

    v_max = Float64(maximum(value(V, i, M) for i in N))

    mnw_prec = true

    for (k, name) in [1 => "PO", 2 => "EF1", length(N) => "MNW"]
        if log(v_max^k) - log(v_max^k - 1) == 0.0
            if name == "MNW"
                mnw_prec = false
                !mnw_warn && continue
            end
            @warn("Precision insufficient to guarantee $name")
        end
    end

    ctx.res = (ctx.res..., mnw_prec = mnw_prec)

    @variable(model, W[N])

    @objective(model, Max, sum(W))

    A = ctx.alloc_var

    for i in N, k = 1:2:v_max
        @constraint(model, W[i] <=
                log(k) + (log(k + 1) - log(k)) *
                (sum(A[i, g] * value(V, i, g) for g = M) - k))
    end

    for i in N
        @constraint(model, sum(A[i, g] * value(V, i, g) for g in M) >= 1)
    end

    return ctx

end


# Set up objective and constraints to make sure the JuMP model produces an
# egalitarian/maximin allocation.
achieve_mm(cutoff=nothing) = function(ctx)

    V, A, model = ctx.valuation, ctx.alloc_var, ctx.model

    N, M = agents(V), items(V)

    @variable(model, v_min)

    for i in N
        @constraint(model, v_min <= sum(A[i, g] * value(V, i, g) for g in M))
    end

    if cutoff ≢ nothing
        @constraint(model, v_min <= cutoff)
    end

    @objective(model, Max, v_min)

    return ctx

end


# Set up objective and constraints to make sure the JuMP model produces a
# minimum ordered weighted average, by utility rank, using wt as the weight
# function (cf., Lesca & Perny, 2010)
achieve_mgg(wt) = function(ctx)

    V, A, model = ctx.valuation, ctx.alloc_var, ctx.model

    N, n, M = agents(V), na(V), items(V)

    @variable(model, r[N])
    @variable(model, b[N, N] >= 0)

    omega = [i == n ? wt(i, n) : wt(i, n) - wt(i + 1, n) for i in N]

    @objective(model, Max,
        sum(omega[j] * (j * r[j] - sum(b[i, j] for i in N)) for j in N))

    for i in N, j in N
        @constraint(model,
            r[j] - b[i, j] <= sum(A[i, g] * value(V, i, g) for g in M))
    end

    return ctx

end


## Objective-preserving pipeline steps (enforce_...)


# Enforce no constraints on the JuMP model.
enforce(C::Nothing) = identity


<<<<<<< HEAD
# Enforce cardinality constraints on the JuMP model.
enforce(C::Counts) = function(ctx)

    V, A, model = ctx.valuation, ctx.alloc_var, ctx.model

    for S in C, i in agents(V)
        @constraint(model, sum(A[i, g] for g in S) <= S.threshold)
=======
# Enforce item conflict constraints on the JuMP model.
enforce(C::Conflicts) = function(ctx)

    V, A, model = ctx.valuation, ctx.alloc_var, ctx.model

    G = graph(C)

    @assert nv(G) == ni(V)

    for e in edges(G)
        g, h = src(e), dst(e)
        for i in agents(V)
            @constraint(model, A[i, g] + A[i, h] <= 1)
        end
    end

    return ctx

end


# Enforce envy-freeness up to a single object (EF1) on the JuMP model.
function enforce_ef1(ctx)

    V, A, model = ctx.valuation, ctx.alloc_var, ctx.model

    N, M = agents(V), items(V)

    # D[i, j, g]: Item g dropped for i to not envy j
    @variable(model, D[N, N, M], binary=true)

    for i in N, j in N

        # Drop at most one item for envy-freeness
        @constraint(model, sum(D[i, j, g] for g in M) <= 1)

        for g in M
            # Drop only items allocated to j to make i not envy j
            @constraint(model, D[i, j, g] <= A[j, g])
        end

    end

    for i in N, j in N

        i == j && continue

        # Agent i's value for her own bundle
        vii = sum(value(V, i, g) * A[i, g] for g in M)

        # Agent i's value for j's bundle, without dropped item
        vij1 = sum(value(V, i, g) * (A[j, g] - D[i, j, g]) for g in M)

        # No envy, once an item is (possibly) dropped:
        @constraint(model, vii >= vij1)

>>>>>>> 9d8d55dd
    end

    return ctx

end


# Actual allocation methods


# Generic function to extract the allocation at the end of the pipeline. Many
# allocation methods may want their own `..._result` functions, adding other
# fields to the named tuple being returned.
alloc_result(ctx) = (alloc=ctx.alloc, model=ctx.model, ctx.res...)


"""
    alloc_ef1(V, C; solver=conf.MIP_SOLVER)

Create an `Allocation` that is envy-free up to one item (EF1), based on the
valuation `V`, possibly subject to the constraints given by the `Constraint`
object `C`. The solution is found using a straightforward mixed-integer program,
and is most suitable for constraints where no specialized algorithm exists. For
example, without constraints, a straightforward round robin picking sequence
yields EF1, and a similar strategy works for cardinality constraints. (It is
still possible to use this function without constraints, by explicitly supplying
`nothing` for the constraint argument `C`.) The return value is a named tuple
with the fields `alloc` (the `Allocation`) and `model` (the JuMP model used in
the computation).

Note that for some constraints, there may not *be* an EF1 allocation, in which
case the function will fail with an exception.
"""
function alloc_ef1(V, C; solver=conf.MIP_SOLVER)

    init_mip(V, solver) |>
    enforce_ef1 |>
    enforce(C) |>
    solve_mip |>
    alloc_result

end


# Extract the allocation and the MNW value (excluding agents with a utility of
# zero) at the end of the pipeline. Strictly speaking, we needn't include the
# mnw field here, as it's a separate calculations; however, it's convenient if
# you supply a matrix as the argument for alloc_mnw function, since we have
# access to the valuation here. (Also, the cost of nash_welfare will generally
# be very low, compared to the actual MIP solving.)
function mnw_result(ctx)
    V, A = ctx.valuation, ctx.alloc
    return (alloc=A, model=ctx.model, mnw=nash_welfare(V, A), ctx.res...)
end


"""
    alloc_mnw(V[, C]; mnw_warn=true, solver=conf.MIP_SOLVER)

Create an `Allocation` attaining maximum Nash welfare (MNW), based on the
valuation `V`, possibly subject to the constraints given by the `Constraint`
object `C`. The solution is found using the approach of Caragiannis et al. in
their 2019 paper [The Unreasonable Fairness of Maximum Nash
Welfare](https://doi.org/10.1145/3355902), with two minor modifications:

1. Rather than hard-coding a maximum valuation (arising from the assumption
   that the values of each agent sum to 1000), this maximum is extracted from
   `V`; and

2. Extra constraints are permitted (through the object `C`), possibly lowering
   the attainable MNW.

Because of how the integer program is constructed, it is sensitive to
precision effects, where a high number of agents, can make it impossible to
guarantee Pareto optimalty (PO), EF1 or MNW respectively. If the precision is
too low, the appropriate warning will be issued, but the computation is not
halted. It may be useful to find a solution that is guaranteed to satisfy PO and
EF1, even if it may not be exactly MNW. For such cases, the `mnw_warn` keyword
argument may be set to `false`, to suppress the MNW warning.

The return value is a named tuple with fields `alloc` (the `Allocation`),
`mnw` (the achieved Nash welfare for the agents with nonzero utility),
`mnw_prec` (whether or not there was enough precision to find MNW) and `model`
(the JuMP model used in the computation).
"""
function alloc_mnw(V, C=nothing; mnw_warn=true, solver=conf.MIP_SOLVER)

    init_mip(V, solver) |>
    achieve_mnw(mnw_warn) |>
    enforce(C) |>
    solve_mip |>
    mnw_result

end


"""
    alloc_mnw_ef1(V, C; mnw_warn=true, solver=conf.MIP_SOLVER)

Equivalent to `alloc_mnw`, except that EF1 is enforced. Without any added
constraints, MNW implies EF1, so this function is not needed in that case.
Therefore the argument `C` is not optional.
"""
function alloc_mnw_ef1(V, C; mnw_warn=true, solver=conf.MIP_SOLVER)

    init_mip(V, solver) |>
    achieve_mnw(mnw_warn) |>
    enforce_ef1 |>
    enforce(C) |>
    solve_mip |>
    mnw_result

end


# Extract the allocation and the maximin value at the end of the pipeline.
function mm_result(ctx)
    return (alloc=ctx.alloc,
            model=ctx.model,
            mm=objective_value(ctx.model),
            ctx.res...)
end


"""
    alloc_mm(V[, C]; cutoff=nothing, solver=conf.MIP_SOLVER)

Create an egalitarion or maximin `Allocation`, i.e., one where the minimum
bundle value is maximized. The `cutoff`, if any, is a level at which we are
satisfied, i.e., any allocation where all agents attain this value is
acceptable. The return value is a named tuple with fields `alloc` (the
`Allocation`), `mm` (the lowest agent utility) and `model` (the JuMP model
used in the computation).
"""
function alloc_mm(V, C=nothing; cutoff=nothing, solver=conf.MIP_SOLVER)

    init_mip(V, solver) |>
    achieve_mm(cutoff) |>
    enforce(C) |>
    solve_mip |>
    mm_result

end


"""
    mms(V, i[, C]; solver=conf.MIP_SOLVER)

Determine the maximin share of agent `i`, i.e., the bundle value she is
guaranteed to attain if she partitions the items and the other agents choose
their bundles. Useful, e.g., as a point of reference when determining the
empirical approximation ratios of approximate MMS allocation algorithms. Also
used as a subroutine in `alloc_mms`. The return value is a named tuple with the
fields `mms` (the maximin share of agent `i`) and `model` (the JuMP model used
in the computation).
"""
function mms(V::Additive, i, C=nothing; solver=conf.MIP_SOLVER)

    # Let all agents be clones of agent i
    Vi = Additive([value(V, i, g) for _ in agents(V), g in items(V)])

    # maximin in this scenario is MMS for agent i
    res = alloc_mm(Vi, C, solver=solver)

    return (mms=res.mm, model=res.model)

end


"""
    mms_alpha(V, A, mmss)

Utility function to find the fraction of the maximin share guarantee attained by
the allocation `A`, under the valuation `V`, where `mmss[i]` is the MMS of agent
`i`. This makes it possible, for example, to use the `mmss` field from the
result of `alloc_mms` to find the MMS approximation provided by an allocation
constructed by other means. For example:

    mmss = alloc_mms(V).mmss
    A = alloc_rand(V).alloc
    alpha = mms_alpha(V, A, mmss)

"""
function mms_alpha(V, A, mmss)
    vals = [value(V, i, A) for i in agents(A)]
    return minimum(vals ./ mmss)
end


"""
    alloc_mms(V[, C]; cutoff=false, solver=conf.MIP_SOLVER)

Find an MMS allocation, i.e., one that satisfies the *maximin share
guarantee*, where each agent gets a bundle it weakly prefers to its maximin
share (introduced by Budish, in his 2011 paper [The Combinatorial Assignment
Problem: Approximate Competitive Equilibrium from Equal
Incomes](https://doi.org/10.1086/664613)). The return value is a named tuple
with fields `alloc` (the `Allocation`), `mmss`, the individual MMS values for
the instance, `alpha`, the lowest fraction of MMS that any agent achieves
(is at least 1 exactly when the allocation is MMS), `model` (the JuMP model used
in computing `alpha`) and `mms_models` (the JuMP models used to compute the
individual maximin shares). If `cutoff` is set to `true`, this fraction is
capped at 1.
"""
function alloc_mms(V::Additive, C=nothing; cutoff=false, solver=conf.MIP_SOLVER)

    N, M = agents(V), items(V)

    X = zeros(na(V), ni(V))

    ress = [mms(V, i, C, solver=solver) for i in N]

    # individual MMS values -- also included in the result
    mmss = [res.mms for res in ress]

    mms_models = [res.model for res in ress]

    for i in N

        for g in M
            X[i, g] = value(V, i, g) / mmss[i]
        end

    end

    max_alpha = cutoff ? 1.0 : nothing

    # maximin with scaled values is as close to the MMS guarantee as possible
    res = alloc_mm(Additive(X), C, cutoff=max_alpha, solver=solver)

    return (alloc=res.alloc, model=res.model, mms_models=mms_models,
            alpha=res.mm, mmss=mmss)

end


alloc_mms(V::Matrix, C=nothing; cutoff=false, solver=conf.MIP_SOLVER) =
    alloc_mms(Additive(V), C, cutoff=cutoff, solver=solver)


# Extract the allocation at the end of the pipeline.
function mgg_result(ctx)
    return (alloc=ctx.alloc, model=ctx.model, ctx.res...)
end


"""
    wt_gini(n, i)

The (unnormalized) weights used in the ordered weighted average in the Gini
social-evaluation function, where the utility of the `i`th agent, ordered by
increasing utility, is given weight ``2(n - i) + 1``. (The normalized weights
yielding the original Gini social-evaluation function are divided by ``n^2``,
but this makes no difference to the optimization problem.)
"""
wt_gini(i, n) = 2(n - i) + 1


"""
    alloc_mgg(V[, C]; wt=wt_gini, solver=conf.MIP_SOLVER)

Minimizes the generalized Gini social-evaluation function, or other ordered
weighted averages of agent utilities, where the weight is based on utility
rank `i`, from the least happy (`1`) to the most happy (`n`), parameterized by
the function `wt(i, n)`. The method used is based on that of Lesca and Perny
(linear formulation ``\\Pi'_W``, without ``\\alpha``, ``\\alpha'``, ``\\beta``
and ``\\beta'``) in their paper 2010 paper [LP Solvable Models for Multiagent
Fair Allocation
Problems](https://pdfs.semanticscholar.org/c6ae/41213e5744ec0a1cca632155a42a46f8b2ad.pdf).
The return value is a named tuple with the fields `alloc` (the `Allocation`
that has been produced) and `model` (the JuMP model used in the computation).
"""
function alloc_mgg(V, C=nothing; wt=wt_gini, solver=conf.MIP_SOLVER)

    init_mip(V, solver) |>
    achieve_mgg(wt) |>
    enforce(C) |>
    solve_mip |>
    mgg_result

end<|MERGE_RESOLUTION|>--- conflicted
+++ resolved
@@ -193,7 +193,6 @@
 enforce(C::Nothing) = identity
 
 
-<<<<<<< HEAD
 # Enforce cardinality constraints on the JuMP model.
 enforce(C::Counts) = function(ctx)
 
@@ -201,7 +200,13 @@
 
     for S in C, i in agents(V)
         @constraint(model, sum(A[i, g] for g in S) <= S.threshold)
-=======
+    end
+
+    return ctx
+
+end
+
+
 # Enforce item conflict constraints on the JuMP model.
 enforce(C::Conflicts) = function(ctx)
 
@@ -258,7 +263,6 @@
         # No envy, once an item is (possibly) dropped:
         @constraint(model, vii >= vij1)
 
->>>>>>> 9d8d55dd
     end
 
     return ctx
