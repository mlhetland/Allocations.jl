import Base: firstindex, getindex, in, iterate, lastindex, length, show,
    summary, show_vector

using DataStructures


##############################################################################


"""
    na(X)

The number of agents represented by (e.g., valuation or allocation) `X`.
"""
function na end


"""
    agents(X)

Returns the set of agents associated with (e.g., valuation or allocation)
`X`), as an iterable of `Int`s.
"""
agents(X) = 1:na(X)


"""
    ni(X)

The number of items represented by (e.g., valuation or allocation) `X`.
"""
function ni end


"""
    items(V::Valuation)

Returns the set of items associated with (e.g., valuation or allocation) `X`,
as an iterable of `Int`s.
"""
items(X) = 1:ni(X)


# Used by Allocation and Additive
function show_agents_and_items(io::IO, X)
    n, m = na(X), ni(X)
    print(io,
        n, (n == 1 ? " agent" : " agents"),
        " and ",
        m, (m == 1 ? " item" : " items"))
end


## Allocations ###############################################################


"""
    struct Allocation <: Any

A mapping `A` from agents `i` to their assigned bundles `bundle(A, i)`. Agents
and items are represented as `Int`s, and bundles as `Set`s of `Int`s. The
`Allocation` also maintains an inverse mapping, from items `g` to their set of
owners, `owners(A, g)`. To keep these in sync, the bundles should be modified
using `give!` and `deny!`, rather than altering the bundle sets directly.
"""
struct Allocation
    # (Might make more sense to use `bundles` here, but to be consistent, we'd
    # then also need to rename `owners`...)
    bundle::Vector{Set{Int}}    # bundle[i]: Agent i's bundle
    owners::Vector{Set{Int}}    # owners[g]: Item g's owners
end


"""
    Allocation(n::Int, m::Int)

Construct an empty allocation with `n` agents and `m` items.
"""
Allocation(n::Int, m::Int) =
    Allocation([Set{Int}() for i = 1:n], [Set{Int}() for i = 1:m])


"""
    Allocation()

Construct an empty allocation with zero agents and items.
"""
Allocation() = Allocation(0, 0)


bundle(A) = A.bundle
owners(A) = A.owners


na(A::Allocation) = length(bundle(A))
ni(A::Allocation) = length(owners(A))


## Allocation printing


# Rather than reinventing printing code, we'll let built-in functions for
# AbstractDict and AbstractVector much of the heavy lifting, using a couple of
# one-off wrappers (AllocShowWrap and BundleShowWrap).


function show_bundle(io::IO, S)
    seq = sort(collect(S))
    # Supplying :typeinfo to "pretend" we've already printed the type info
    ctx = IOContext(io, :typeinfo => typeof(seq))
    show_vector(ctx, seq, "{", "}")
end


# Single-use -- assumes alloc will not be modified after construction, because
# this won't be reflected in pairs. This wrap is used to leverage the
# MIME"text/plain" printing of an AbstractDict; it is not used with single-line
# printing of Allocations (which is implemented more directly).
struct AllocShowWrap <: AbstractDict{Int,Set{Int}}
    alloc::Allocation
    pairs
end
AllocShowWrap(A) =
    AllocShowWrap(A, enumerate(BundleShowWrap.(A.bundle)))


summary(io::IO, w::AllocShowWrap) = summary(io, w.alloc)
show(io::IO, w::AllocShowWrap) = show(io, w.alloc)
length(w::AllocShowWrap) = na(w.alloc)
iterate(w::AllocShowWrap, args...) = iterate(w.pairs, args...)


struct BundleShowWrap
    bundle
end


show(io::IO, w::BundleShowWrap) = show_bundle(io, w.bundle)


function summary(io::IO, A::Allocation)
    print(io, "Allocation with ")
    show_agents_and_items(io, A)
    u = length([g for g in items(A) if !owned(A, g)])
    if u != 0
        print(io, ", ", u, " unallocated")
    end
end


function show(io::IO, A::Allocation)
    seq = BundleShowWrap.(A.bundle)
    # Supplying :typeinfo to "pretend" we've already printed the type info
    ctx = IOContext(io, :typeinfo => typeof(seq))
    show_vector(ctx, seq)
end


show(io::IO, m::MIME"text/plain", A::Allocation) = show(io, m, AllocShowWrap(A))


## Allocation accessors and manipulators


"""
    bundle(A, i)

The set of items allocated to agent `i` in the allocation `A`. The returned
`Set` should be treated as read-only.
"""
bundle(A, i) = bundle(A)[i]


"""
    owners(A, g)

The set of agents to which item `g` has been allocated in the allocation `A`.
The returned `Set` should be treated as read-only.
"""
owners(A, g) = owners(A)[g]


"""
    owner(A, g)

The agent to which item `g` has been allocated in the allocation `A`. Will
produce an error if `g` has been allocated to more than one agent.
"""
owner(A, g) = only(owners(A, g))


"""
    owned(A, g)

Whether or not the item `g` is owned by any agent in the allocation `A`.
"""
owned(A, g) = !isempty(owners(A, g))


"""
    give!(A, i, g::Int)

Give agent `i` the object `g` in the `Allocation` `A`.
"""
function give!(A, i, g::Int)
    push!(bundle(A, i), g)
    push!(owners(A, g), i)
    return A
end


"""
    give!(A, i, B)

Give agent `i` the bundle `B` in the `Allocation` `A`.
"""
function give!(A, i, B)
    union!(bundle(A, i), B)
    for g in B
        push!(owners(A, g), i)
    end
    return A
end


"""
    deny!(A, i, g)

Deny agent `i` the object `g`, which it has previously been given, in the
allocation `A`.
"""
function deny!(A, i, g)
    delete!(bundle(A, i), g)
    delete!(owners(A, g), i)
    return A
end


"""
    fill_even!(A)

Fill out the allocation by distributing the unallocated items evenly, by
repeatedly giving the next unallocated item to the agent with the fewest items
(ties broken arbitrarily).
"""
function fill_even!(A)
    n, m = na(A), ni(A)
    pq = PriorityQueue{Int, Int}()
    for i = 1:n
        enqueue!(pq, i, length(bundle(A, i)))
    end
    for g = 1:m
        owned(A, g) && continue
        i, u = peek(pq)
        give!(A, i, g)
        pq[i] = u + 1
    end
    return A
end


"""
    fill_random!(A)

Fill out the allocation by distributing the unallocated items randomly.
"""
function fill_random!(A)
    N, M = agents(A), items(A)
    for g in M
        owned(A, g) && continue
        i = rand(N)
        give!(A, i, g)
    end
end


## Valuations ################################################################


"""
    abstract struct Valuation <: Any

An abstract type representing a valuation oracle. Which functions are used to
query it depends on the kind of valuation functions it represents. Additive
valuations act on individual objects, and simply sum those values over a
bundle, but oracles with quite different kinds of queries are possible for
valuations with other properties (see, e.g., [Fair Allocation of Indivisible
Goods: Improvements and
Generalizations](https://dl.acm.org/doi/10.1145/3219166.3219238) by Ghodsi et
al., 2018).
"""
abstract type Valuation end


"""
<<<<<<< HEAD
    Allocation(V::Valuation)
=======
     Allocation(V::Valuation)
>>>>>>> 376928fe

Construct an empty allocation with a number of agents and items equal to that of
the instance `V`.
"""
<<<<<<< HEAD
Allocation(V) = Allocation(na(V), ni(V))
=======
Allocation(V::Valuation) = Allocation(na(V), ni(V))
>>>>>>> 376928fe


"""
    value(V::Valuation, i, S)
    value(V::Valuation, i, g::Int)

The value agent `i` places on bundle `S`, according to the oracle `V`. The
second form is a shortcut for `value(V, i, [g])`, which will generally be more
efficient. Note that the value of `S` may *not* in general be the sum of the
values of its items; that property is unique to `Additive` valuations.
"""
function value end


"""
    value(V::Valuation, i, A::Allocation)

The value agent `i` receives in allocation `A`, under the valuation `V`.
"""
value(V::Valuation, i, A::Allocation) = bundle_value(V, i, A)

# Use for disambiguation definitions for subtypes:
bundle_value(V, i, A) = value(V, i, bundle(A, i))


"""
    value_1(V::Valuation, i, S)

The value agent `i` places on bundle `S`, *up to one item*, that is, the
smallest value `i` can place on bundle `S` after removing (at most) one item,
according to the oracle `V`.
"""
function value_1 end


"""
    value_x(V::Valuation, i, S)

The value agent `i` places on bundle `S`, *up to any item*, that is, the
largest value `i` can place on bundle `S` after removing one item (or no
items, if the bundle is empty), according to the oracle `V`.
"""
function value_x end


"""
    isintegral(V::Valuation)

Test whether every value provided by `V` is an integer.
"""
function isintegral end


"""
    isnonnegative(V::Valuation)

Test whether every value provided by `V` is nonnegative.
"""
function isnonnegative end


"""
    matrix(V::Valuation)

Return a matrix `X` where `X[i, g]` is `value(V, i, g)`. May not be very useful
in general (especially if calculating single-item values isn't efficient to
begin with), but if such a matrix is available as part of the valuation
implementation (as with `Additive`), it may be returned directly.
"""
matrix(V::Valuation) = [value(V, i, g) for i in agents(V), g in items(V)]


"""
    struct Additive{T <: AbstractMatrix} <: Valuation

An additive valuation oracle, representing how each agent values all possible
bundles. Because of additivity, this is easily "lifted" from the values of
individual items, by addition, with an empty bundle given a value of zero. By
default, the valuation is constructed from a real matrix `X`, supplied to the
default constructor, where `X[i, g]` is agent `i`'s value for item `g`.
"""
struct Additive{T <: AbstractMatrix{<:Real}} <: Valuation
    values::T
end


"""
    Additive(n, m)

Create an additive valuation for `n` agents and `m` items where all values are
set to zero.
"""
Additive(n, m) = Additive(zeros(n, m))


"""
    Valuation(X::Matrix)

Alias for `Additive(X)`.
"""
Valuation(X::Matrix) = Additive(X)


na(V::Additive) = size(V.values, 1)
ni(V::Additive) = size(V.values, 2)


function summary(io::IO, A::Additive{T}) where {T}
    print(io, "Additive{$T}")
end


function show(io::IO, ::MIME"text/plain", A::Additive)
    summary(io, A)
    print(io, " with ")
    show_agents_and_items(io, A)
    println(":")
    Base.print_matrix(io, A.values)
end


isintegral(V::Additive) = all(isinteger.(V.values))


isnonnegative(V::Additive) = all(V.values .>= zero(eltype(V.values)))


"""
    value(V::Additive, i, g::Int)

The value of item `g`, according to agent `i`.
"""
value(V::Additive, i, g::Int) = V.values[i, g]


# Disambiguation:
value(V::Additive, i, A::Allocation) = bundle_value(V, i, A)


# The bundle value is "lifted" from item values by addition.
# TODO When Julia 1.6 comes out, can use init keyword argument
value(V::Additive, i, S) =
    isempty(S) ? zero(eltype(V.values)) : sum(value(V, i, g) for g in S)


# For the additive case, we can just subtract the highest item value.
# TODO When Julia 1.6 comes out, can use init keyword argument
value_1(V::Additive, i, S) =
    value(V, i, S) -
    (isempty(S) ? zero(eltype(V.values)) : maximum(value(V, i, g) for g in S))


# For the additive case, we can just subtract the lowest item value.
# TODO When Julia 1.6 comes out, can use init keyword argument
value_x(V::Additive, i, S) =
    value(V, i, S) -
    (isempty(S) ? zero(eltype(V.values)) : minimum(value(V, i, g) for g in S))


"""
    value!(V::Additive, i, g::Int, v)

Set the value of item `g`, according to agent `i`, to `v`.
"""
value!(V::Additive, i, g, v) = V.values[i, g] = v


"""
    matrix(V::Additive)

Return the underlying valuation matrix of `V`.
"""
matrix(V::Additive) = V.values


"""
    normalize(V)

Scale the values of `V` such that ``v_i(M) = n`` for all agents ``i``.
"""
normalize(V::Additive) =
    Additive(V.values .* [na(V) / value(V, i, items(V)) for i in agents(V)])


"""
    struct Submodular <: Valuation

A submodular valuation profile, representing how each agent values all possible
bundles. The profile is constructed from a set of `n` submodular valuation
functions, one per agent, as well as the number of items, `m`. The valuation
functions should, when supplied with a set of items (a subset of `1:m`), return
the value of that set of items to the given agent (i.e., acting as so-called
*query oracles*).
"""
struct Submodular <: Valuation
    oracles::Vector{Function}
    m::Int
end


na(V::Submodular) = length(V.oracles)
ni(V::Submodular) = V.m

value(V::Submodular, i, B) = V.oracles[i](Set(B))
value(V::Submodular, i, g::Int) = value(V, i, Set(g))

## Constraints ###############################################################


"""
    abstract type Constraint <: Any

Abstract supertype of various kinds of constraints. An allocation problem is
assumed to consist of a `Valuation` object and at most one `Constraint`
object, embodying any and all constraints placed on feasible solutions.
"""
abstract type Constraint end


"""
    mutable struct Category

One of the categories in a `Counts` constraint, from which each agent can hold
at most a given number of items. The category supports iteration (over its
members), and the threashold is available through the `threshold` accessor.
"""
mutable struct Category
    members::Set{Int}
    threshold::Int
end


iterate(c::Category, args...) = iterate(c.members, args...)
length(c::Category) = length(c.members)


"""
    threshold(c::Category)

The maximum number of items any agent can receive from the given category, as
part of a `Counts` constraint.
"""
threshold(c::Category) = c.threshold


"""
    mutable struct OrderedCategory

Used in place of `Category` when handling an ordered instance. The instance is
assumed to be such that items in the range `index:index + n_items - 1` belong to
the given category, i.e., the items of a category occupy a contiguous range of
integers.
"""
mutable struct OrderedCategory
    index::Int
    n_items::Int
    threshold::Int
end


in(g, c::OrderedCategory) = c.index <= g < c.index + c.n_items
lastindex(c::OrderedCategory) = length(c)
length(c::OrderedCategory) = c.n_items

getindex(c::OrderedCategory, i::Int) =
    getindex(c.index:c.index + c.n_items - 1, i)

getindex(c::OrderedCategory, v::UnitRange{Int64}) =
    getindex(c.index:c.index + c.n_items - 1, v)

iterate(c::OrderedCategory, args...) =
    iterate(c.index:c.index + c.n_items - 1, args...)


"""
    floor_n(c::OrderedCategory, n)

One `n`th of the number of items in the category, rounded down.
"""
floor_n(c::OrderedCategory, n) = floor(Int, c.n_items/n)


"""
    ceil_n(c::OrderedCategory, n)

One `n`th of the number of items in the category, rounded up.
"""
ceil_n(c::OrderedCategory, n) = ceil(Int, c.n_items/n)


"""
    required(c::OrderedCategory, n)

The number of items the next agent must take in order to keep the instance
valid, i.e., for there to be a maximum of `(n - 1) * threshold` remaining
items.
"""
required(c::OrderedCategory, n) = max(c.n_items - (n - 1) * c.threshold, 0)


"""
    struct Counts{T} <: Constraint

The *cardinality constraints* introduced by Biswas and Barman in their 2018
paper [Fair Division Under Cardinality
Constraints](https://www.ijcai.org/proceedings/2018/13). This is a form of
constraint consisting of several `Category` objects, available through
indexing or iteration. Any agent may hold at most a given number of items from
any given category.
"""
struct Counts{T} <: Constraint
    categories::Vector{T}
end


"""
    Counts(args::Pair...)

Create a `Counts` object where each pair `x => k` becomes a category with
members `Set(x)` and threshold `k`.
"""
Counts(args::Pair...) = Counts([Category(Set(p[1]), p[2]) for p in args])


getindex(C::Counts, i) = C.categories[i]
length(C::Counts) = length(C.categories)
iterate(C::Counts, args...) = iterate(C.categories, args...)


"""
    struct Conflicts{T <: AbstractGraph} <: Constraint

A kind of constraint -- or set of constraints -- that indicates that certain
items conflict, and thus cannot be allocated to the same agent. The
constraints are represented as a *conflict graph*
(`LightGraphs.AbstractGraph`), with items as nodes, and edges representing
conflicts. The `Conflicts` type is just a wrapper for dispatch purposes, with
the underlying graph available through the `graph` accessor.
"""
struct Conflicts{T <: AbstractGraph} <: Constraint
    graph::T
end


"""
    graph(C::Conflicts)

Return the conflict graph wrapped by a `Conflicts` object.
"""
graph(C::Conflicts) = C.graph


## Reductions ################################################################


"""
    mutable struct Reduction{S, T, U, V}

A reduction from one instance of a fair allocation problem to another. Contains
information about the valuations in the reduced instance, through an object of
type `S`. There must exist functions `agents(s::S)` and `items(s::S)` that
return an iterator of, respectively, the agents and items in the reduced
instance. The reduction can also contain information about the constraints in
the reduced instance, through an object of type `T`.

In addition, the reduction contains two mappings, `λi` (of type `U`) and `λg`
(of type `V`). Both types should be indexable (for `i ∈ agents(s)` and `g ∈
items(s)`, respectively). `λi[i]` and `λg[g]` should return the agent and item
identifier in the original instance of, respectively, agent `i` and item `g` in
the reduced instance.

The reduction also contains a function that can convert an allocation in the
reduced instance to one in the original instance.

The default constructor is `Reduction(V, C, λi, λg, transform::Function)`.
"""
mutable struct Reduction{S, T, U, V}
    V::S
    C::T
    λi::U
    λg::V
    transform::Function
end


"""
    Reduction(V, λi, λg, transform)

A simplified constructor for when there are no constraints.
"""
Reduction(V, λi, λg, transform) = Reduction(V, nothing, λi, λg, transform)


"""
    Reduction(V, C)

A simplified constructor for when either no changes have been performed or
changes only concern the valuations and/or constraints.
"""
Reduction(V, C) = Reduction(V, C, agents(V), items(V), identity)


"""
    Reduction(V)

A simplified constructor for when either no changes have been performed or
changes only concern the valuations.
"""
Reduction(V) = Reduction(V, nothing)


"""
    valuation(R::Reduction)

Returns the valuations in the reduced instance.
"""
valuations(R::Reduction) = R.V


"""
    constraints(R::Reduction)

Returns the constraints in the reduced instance
"""
constraints(R::Reduction) = R.C


"""
    transform(R::Reduction, A::Allocation)

Converts the given allocation for the reduced instance to one for original
instance. The way the convertion occurs depends on the given reduction.
"""
transform(R::Reduction, A::Allocation) = R.transform(A)


"""
    agent(R::Reduction, i)

Converts the agent identifier `i` from the reduced instance to the agent
identifier of the same agent in the original instance.
"""
agent(R::Reduction, i) = R.λi[i]


"""
    item(R::Reduction, g)

Converts the item identifier `g` from the reduced instance to the item
identifier of the same item in the original instance.
"""
item(R::Reduction, g) = R.λg[g]


"""
    chain(R₁::Reduction, R₂::Reduction)

Assumes that R₂ is a reduction of the reduced instance of R₁. Combines the two
reductions, so that the original instance is the original instance of R₁ and the
reduced instance is the reduced instance of R₂ (essentially diagram-order
composition of the reductions).
"""
function chain(R₁::Reduction, R₂::Reduction)
    return Reduction(
            R₂.V, R₂.C,
            [agent(R₁, agent(R₂, i)) for i in agents(R₂.V)],
            [item(R₁, item(R₂, g)) for g in items(R₂.V)],
            (A) -> transform(R₁, transform(R₂, A))
        )
end<|MERGE_RESOLUTION|>--- conflicted
+++ resolved
@@ -293,20 +293,12 @@
 
 
 """
-<<<<<<< HEAD
     Allocation(V::Valuation)
-=======
-     Allocation(V::Valuation)
->>>>>>> 376928fe
 
 Construct an empty allocation with a number of agents and items equal to that of
 the instance `V`.
 """
-<<<<<<< HEAD
-Allocation(V) = Allocation(na(V), ni(V))
-=======
 Allocation(V::Valuation) = Allocation(na(V), ni(V))
->>>>>>> 376928fe
 
 
 """
